# This file is a part of LegendSpecFits.jl, licensed under the MIT License (MIT).

"""
    fit_peaks(peakhists::Array, peakstats::StructArray, th228_lines::Array,; calib_type::Symbol=:th228, uncertainty::Bool=true, low_e_tail::Bool=true)
Perform a fit of the peakshape to the data in `peakhists` using the initial values in `peakstats` to the calibration lines in `th228_lines`. 
# Returns
    * `peak_fit_plots`: array of plots of the peak fits
    * `return_vals`: dictionary of the fit results
"""
function fit_peaks(peakhists::Array, peakstats::StructArray, th228_lines::Vector; kwargs...)
    # remove calib type from kwargs
    @assert haskey(kwargs, :calib_type) "Calibration type not specified"
    calib_type = kwargs[:calib_type]
    # remove :calib_type from kwargs
    kwargs = pairs(NamedTuple(filter(k -> !(:calib_type in k), kwargs)))
    if calib_type == :th228
        return fit_peaks_th228(peakhists, peakstats, th228_lines,; kwargs...)
    else
        error("Calibration type not supported")
    end
end
export fit_peaks

function fit_peaks_th228(peakhists::Array, peakstats::StructArray, th228_lines::Vector{T},; e_unit::Union{Nothing, Unitful.EnergyUnits}=nothing, uncertainty::Bool=true, low_e_tail::Bool=true, iterative_fit::Bool=false,
<<<<<<< HEAD
    fit_func::Union{Symbol, Vector{Symbol}}= :gamma_def, pseudo_prior::NamedTupleDist=NamedTupleDist(empty = true),  m_cal_simple::MaybeWithEnergyUnits = 1.0) where T<:Any
=======
    fit_func::Symbol= :f_fit, pseudo_prior::NamedTupleDist=NamedTupleDist(empty = true), m_cal_simple::MaybeWithEnergyUnits = 1.0) where T<:Any
>>>>>>> 64524fe2
    
    e_unit = ifelse(isnothing(e_unit), NoUnits, e_unit)

    if isa(fit_func, Symbol)
        fit_func = fill(fit_func, length(th228_lines))
    end

    # create return and result dicts
    v_result = Vector{NamedTuple}(undef, length(th228_lines))
    v_report = Vector{NamedTuple}(undef, length(th228_lines))

    # iterate throuh all peaks
    Threads.@threads for i in eachindex(th228_lines)
        # get histogram and peakstats
        peak = th228_lines[i]
        h  = peakhists[i]
        ps = peakstats[i]
        f = fit_func[i] 

        # fit peak
        result_peak, report_peak = fit_single_peak_th228(h, ps; uncertainty=uncertainty, low_e_tail=low_e_tail, fit_func = f, pseudo_prior = pseudo_prior)

        # check covariance matrix for being semi positive definite (no negative uncertainties)
        if uncertainty
            if iterative_fit && !isposdef(result_peak.covmat)
                @warn "Covariance matrix not positive definite for peak $peak - repeat fit without low energy tail"
                pval_save = result_peak.pval
                result_peak, report_peak = fit_single_peak_th228(h, ps, ; uncertainty=uncertainty, low_e_tail=false, fit_func = f, pseudo_prior = pseudo_prior)
                @info "New covariance matrix is positive definite: $(isposdef(result_peak.covmat))"
                @info "p-val with low-energy tail  p=$(round(pval_save,digits=5)) , without low-energy tail: p=$(round((result_peak.pval),digits=5))"
                end
        end
        # save results 
        keys_with_unit = [:μ, :σ, :fwhm, :centroid]
        result_peak = merge(result_peak, NamedTuple{Tuple(keys_with_unit)}([result_peak[k] .* e_unit ./ m_cal_simple for k in keys_with_unit]...))

        v_result[i] = result_peak
        v_report[i] = report_peak
    end

    # create return and result dicts
    result = Dict{T, NamedTuple}(th228_lines .=> v_result)
    report = Dict{T, NamedTuple}(th228_lines .=> v_report)

    return result, report
end


"""
    fit_single_peak_th228(h::Histogram, ps::NamedTuple{(:peak_pos, :peak_fwhm, :peak_sigma, :peak_counts, :mean_background), NTuple{5, T}};, uncertainty::Bool=true, fixed_position::Bool=false, low_e_tail::Bool=true) where T<:Real
Perform a fit of the peakshape to the data in `h` using the initial values in `ps` while using the `gamma_peakshape` with low-E tail.
Also, FWHM is calculated from the fitted peakshape with MC error propagation. The peak position can be fixed to the value in `ps` by setting `fixed_position=true`. If the low-E tail should not be fitted, it can be disabled by setting `low_e_tail=false`.
# Returns
    * `result`: NamedTuple of the fit results containing values and errors
    * `report`: NamedTuple of the fit report which can be plotted
"""
function fit_single_peak_th228(h::Histogram, ps::NamedTuple{(:peak_pos, :peak_fwhm, :peak_sigma, :peak_counts, :bin_width, :mean_background, :mean_background_step, :mean_background_std), NTuple{8, T}}; 
    uncertainty::Bool=true, low_e_tail::Bool=true, fixed_position::Bool=false, pseudo_prior::NamedTupleDist=NamedTupleDist(empty = true),
    fit_func::Symbol=:gamma_def, background_center::Union{Real,Nothing} = ps.peak_pos, m_cal_simple::Real = 1.0) where T<:Real
    # create standard pseudo priors
    pseudo_prior = get_pseudo_prior(h, ps, fit_func; pseudo_prior = pseudo_prior, fixed_position = fixed_position, low_e_tail = low_e_tail)
    
    # transform back to frequency space
    f_trafo = BAT.DistributionTransform(Normal, pseudo_prior)

    # start values for MLE
    v_init = Vector(mean(f_trafo.target_dist)) 

    # get fit function with background center
    fit_function = get_th228_fit_functions(; background_center = background_center)[fit_func]

    # create loglikehood function: f_loglike(v) that can be evaluated for any set of v (fit parameter)
    f_loglike = let f_fit = fit_function, h = h
        v -> hist_loglike(x -> x in Interval(extrema(h.edges[1])...) ? f_fit(x, v) : 0, h)
    end

    # MLE
    optf = OptimizationFunction((u, p) -> ((-) ∘ f_loglike ∘ inverse(f_trafo))(u), AutoForwardDiff())
    optpro = OptimizationProblem(optf, v_init, [])
    res = solve(optpro, Optimization.LBFGS(), maxiters = 3000, maxtime=optim_time_limit)

    converged = (res.retcode == ReturnCode.Success)
    if !converged @warn "Fit did not converge" end

    # best fit results
    v_ml = inverse(f_trafo)(res.u)

    f_loglike_array = let f_fit=fit_function, h=h, v_keys = keys(pseudo_prior) #same loglikelihood function as f_loglike, but has array as input instead of NamedTuple
        v ->  - hist_loglike(x -> f_fit(x, NamedTuple{v_keys}(v)), h)
    end

    if uncertainty && converged
        # Calculate the Hessian matrix using ForwardDiff
        H = ForwardDiff.hessian(f_loglike_array, tuple_to_array(v_ml))

        # Calculate the parameter covariance matrix
        param_covariance_raw = inv(H)
        param_covariance = nearestSPD(param_covariance_raw)

        # Extract the parameter uncertainties
        v_ml_err = array_to_tuple(sqrt.(abs.(diag(param_covariance))), v_ml)

        # calculate p-value
        pval, chi2, dof = p_value_poissonll(fit_function, h, v_ml) # based on likelihood ratio 

        # calculate normalized residuals
        residuals, residuals_norm, _, _ = get_residuals(fit_function, h, v_ml)

        # get fwhm of peak
        fwhm, fwhm_err = 
            try
                get_peak_fwhm_th228(v_ml, param_covariance)
            catch e
                get_peak_fwhm_th228(v_ml, v_ml_err)
            end

        @debug "Best Fit values"
        @debug "μ: $(v_ml.μ) ± $(v_ml_err.μ)"
        @debug "σ: $(v_ml.σ) ± $(v_ml_err.σ)"
        @debug "n: $(v_ml.n) ± $(v_ml_err.n)"
        @debug "p: $pval , chi2 = $(chi2) with $(dof) dof"
        @debug "FWHM: $(fwhm) ± $(fwhm_err)"
    
        result = merge(NamedTuple{keys(v_ml)}([measurement(v_ml[k], v_ml_err[k]) for k in keys(v_ml)]...),
<<<<<<< HEAD
                (fwhm = measurement(fwhm, fwhm_err), fit_func = fit_func, 
                gof = (pvalue = pval, chi2 = chi2, dof = dof, covmat = param_covariance, converged = converged))
=======
                (fwhm = measurement(fwhm, fwhm_err), 
                    gof = (pvalue = pval, 
                    chi2 = chi2, 
                    dof = dof, 
                    covmat = param_covariance, 
                    mean_residuals = mean(residuals_norm),
                    median_residuals = median(residuals_norm),
                    std_residuals = std(residuals_norm),
                    converged = converged))
>>>>>>> 64524fe2
                )
        report = (
            v = v_ml,
            h = h,
            f_fit = x -> Base.Fix2(fit_function, result)(x),
            f_components = peakshape_components(fit_func, v_ml; background_center = background_center),
            gof = merge(result.gof, (residuals = residuals, residuals_norm = residuals_norm,))
        )
    else
        # get fwhm of peak
        fwhm, fwhm_err = get_peak_fwhm_th228(v_ml, v_ml, false)

        @debug "Best Fit values"
        @debug "μ: $(v_ml.μ)"
        @debug "σ: $(v_ml.σ)"
        @debug "n: $(v_ml.n)"
        @debug "FWHM: $(fwhm)"

        result = merge(NamedTuple{keys(v_ml)}([measurement(v_ml[k], NaN) for k in keys(v_ml)]...),
            (fwhm = measurement(fwhm, NaN), fit_func = fit_func, ), (gof = (converged = converged,),))
        report = (
            v = v_ml,
            h = h,
            f_fit = x -> Base.Fix2(fit_function, v_ml)(x),
            f_components = peakshape_components(fit_func, v_ml; background_center = background_center),
            gof = NamedTuple()
        )
    end

    # convert µ, centroid and sigma, fwhm back to [ADC]
    centroid = peak_centroid(result)/m_cal_simple
    result = merge(result, (µ = result.µ/m_cal_simple, fwhm = result.fwhm/m_cal_simple, σ = result.σ/m_cal_simple, centroid = centroid))
    return result, report
end
export fit_single_peak_th228

"""
    peak_centroid(v::NamedTuple)
calculate centroid of gamma peak from fit parameters
"""
function peak_centroid(v::NamedTuple)
    centroid = v.μ - v.skew_fraction * (v.µ * v.skew_width)
    if haskey(v, :skew_fraction_highE)
        centroid += v.skew_fraction_highE * (v.µ * v.skew_width_highE)
    end
    return centroid
end
export peak_centroid
"""
    estimate_fwhm(v::NamedTuple, v_err::NamedTuple)
Get the FWHM of a peak from the fit parameters.

# Returns
    * `fwhm`: the FWHM of the peak
"""
function estimate_fwhm(v::NamedTuple)
    # get FWHM
    f_sigWithTail = Base.Fix2(get_th228_fit_functions().gamma_sigWithTail,v)
    try
        if v.skew_fraction <= 0.5
            half_max_sig = maximum(f_sigWithTail.(v.μ - v.σ:0.001:v.μ + v.σ))/2
            roots_low = find_zero(x -> f_sigWithTail(x) - half_max_sig, v.μ - v.σ, maxiter=100)
            roots_high = find_zero(x -> f_sigWithTail(x) - half_max_sig, v.μ + v.σ, maxiter=100)
            return roots_high - roots_low
        else
            e_low = v.μ * (1 - v.skew_width) 
            e_high = v.μ * (1 + v.skew_width)
            half_max_sig = maximum(f_sigWithTail.(e_low:0.001:e_high))/2
            roots_low = find_zero(x -> f_sigWithTail(x) - half_max_sig, e_low, maxiter=100)
            roots_high = find_zero(x -> f_sigWithTail(x) - half_max_sig, e_high, maxiter=100)
            return roots_high - roots_low
        end 
    catch e
        return NaN 
    end
end
"""
    get_peak_fwhm_th228(v_ml::NamedTuple, v_ml_err::NamedTuple)
Get the FWHM of a peak from the fit parameters while performing a MC error propagation.

# Returns
    * `fwhm`: the FWHM of the peak
    * `fwhm_err`: the uncertainty of the FWHM of the peak
"""
function get_peak_fwhm_th228(v_ml::NamedTuple, v_ml_err::Union{Matrix,NamedTuple}, uncertainty::Bool=true)
    # get fwhm for peak fit
    fwhm = estimate_fwhm(v_ml)
    if !uncertainty
        return fwhm, NaN
    end

    # get MC for FWHM err
    if isa(v_ml_err, Matrix)# use correlated fit parameter uncertainties 
        v_mc = get_mc_value_shapes(v_ml, v_ml_err, 10000)
    elseif isa(v_ml_err, NamedTuple) # use uncorrelated fit parameter uncertainties 
        v_mc = get_mc_value_shapes(v_ml, v_ml_err, 1000)
    end
    fwhm_mc = estimate_fwhm.(v_mc)
    fwhm_err = std(fwhm_mc[isfinite.(fwhm_mc)])
    return fwhm, fwhm_err
end
export get_peak_fwhm_th228



"""
    fit_single_peak_th228(h::Histogram, ps::NamedTuple{(:peak_pos, :peak_fwhm, :peak_sigma, :peak_counts, :mean_background), NTuple{5, T}};, uncertainty::Bool=true, fixed_position::Bool=false, low_e_tail::Bool=true) where T<:Real
    
Perform a simultaneous fit of two peaks (`h_survived` and `h_cut`) that together would form a histogram `h`, from which the result `h_result` was already determined using `fit_single_peak_th228`.
Also, FWHM is calculated from the fitted peakshape with MC error propagation. The peak position can be fixed to the value in `ps` by setting `fixed_position=true`. If the low-E tail should not be fitted, it can be disabled by setting `low_e_tail=false`.
# Returns
    * `result`: NamedTuple of the fit results containing values and errors, in particular the signal survival fraction `sf` and the background survival frachtion `bsf`.
    * `report`: NamedTuple of the fit report which can be plotted
"""
function fit_subpeaks_th228(
    h_survived::Histogram, h_cut::Histogram, h_result; 
    uncertainty::Bool=false, low_e_tail::Bool=true, fix_σ::Bool = true, fix_skew_fraction::Bool = true, fix_skew_width::Bool = true, 
    pseudo_prior::NamedTupleDist=NamedTupleDist(empty = true), fit_func::Symbol= :gamma_def, background_center::Real = h_result.μ
)

    # create standard pseudo priors
    standard_pseudo_prior = let ps = h_result, ps_cut = estimate_single_peak_stats(h_cut), ps_survived = estimate_single_peak_stats(h_survived)
        NamedTupleDist(
            μ = ConstValueDist(mvalue(ps.μ)),
            σ_survived = ifelse(fix_σ, ConstValueDist(mvalue(ps.σ)), weibull_from_mx(mvalue(ps.σ), 2*mvalue(ps.σ))),
            σ_cut = ifelse(fix_σ, ConstValueDist(mvalue(ps.σ)), weibull_from_mx(mvalue(ps.σ), 2*mvalue(ps.σ))),
            n = ConstValueDist(mvalue(ps.n)),
            sf = Uniform(0,1), # signal survival fraction
            bsf = Uniform(0,1), # background survival fraction 
            sasf = Uniform(0,1), # step amplitude survival fraction
            step_amplitude = ConstValueDist(mvalue(ps.step_amplitude)),
            skew_fraction_survived = ifelse(low_e_tail, ifelse(fix_skew_fraction, ConstValueDist(mvalue(ps.skew_fraction)), truncated(weibull_from_mx(0.01, 0.05), 0.0, 0.1)), ConstValueDist(0.0)),
            skew_fraction_cut = ifelse(low_e_tail, ifelse(fix_skew_fraction, ConstValueDist(mvalue(ps.skew_fraction)), truncated(weibull_from_mx(0.01, 0.05), 0.0, 0.1)), ConstValueDist(0.0)),
            skew_width_survived = ifelse(low_e_tail, ifelse(fix_skew_width, mvalue(ps.skew_width), weibull_from_mx(0.001, 1e-2)), ConstValueDist(1.0)),
            skew_width_cut = ifelse(low_e_tail, ifelse(fix_skew_width, mvalue(ps.skew_width), weibull_from_mx(0.001, 1e-2)), ConstValueDist(1.0)),
            background = ConstValueDist(mvalue(ps.background))
        )
    end

    # get fit function with background center
    fit_function = get_th228_fit_functions(; background_center = background_center)[fit_func]

    # use standard priors in case of no overwrites given
    if !(:empty in keys(pseudo_prior))
        # check if input overwrite prior has the same fields as the standard prior set
        @assert all(f -> f in keys(standard_pseudo_prior), keys(pseudo_prior)) "Pseudo priors can only have $(keys(standard_pseudo_prior)) as fields."
        # replace standard priors with overwrites
        pseudo_prior = merge(standard_pseudo_prior, pseudo_prior)
    else
        # take standard priors as pseudo priors with overwrites
        pseudo_prior = standard_pseudo_prior    
    end

    # transform back to frequency space
    f_trafo = BAT.DistributionTransform(Normal, pseudo_prior)

    # start values for MLE
    v_init = Vector(mean(f_trafo.target_dist))

    # create loglikehood function: f_loglike(v) that can be evaluated for any set of v (fit parameter)
    f_loglike = let f_fit=fit_function, h_cut=h_cut, h_survived=h_survived
        v -> begin
            v_survived = (μ = v.μ, σ = v.σ_survived, n = v.n * v.sf, 
                step_amplitude = v.step_amplitude * v.sasf,
                skew_fraction = v.skew_fraction_survived,
                skew_width = v.skew_width_survived,
                background = v.background * v.bsf
            )
            v_cut = (μ = v.μ, σ = v.σ_cut, n = v.n * (1 - v.sf), 
                step_amplitude = v.step_amplitude * (1 - v.sasf),
                skew_fraction = v.skew_fraction_cut,
                skew_width = v.skew_width_cut,
                background = v.background * (1 - v.bsf)
            )
            hist_loglike(Base.Fix2(f_fit, v_survived), h_survived) + hist_loglike(Base.Fix2(f_fit, v_cut), h_cut)
        end
    end

    # MLE
    optf = OptimizationFunction((u, p) -> ((-) ∘ f_loglike ∘ inverse(f_trafo))(u), AutoForwardDiff())
    optpro = OptimizationProblem(optf, v_init, [])
    res = solve(optpro, Optimization.LBFGS(), maxiters = 3000, maxtime=optim_time_limit)

    converged = (res.retcode == ReturnCode.Success)
    if !converged @warn "Fit did not converge" end

    # best fit results
    v_ml = inverse(f_trafo)(res.u)
    
    v_ml_survived = (
        μ = v_ml.μ, 
        σ = v_ml.σ_survived, 
        n = v_ml.n * v_ml.sf, 
        step_amplitude = v_ml.step_amplitude * v_ml.sasf,
        skew_fraction = v_ml.skew_fraction_survived,
        skew_width = v_ml.skew_width_survived,
        background = v_ml.background * v_ml.bsf
    ) 
            
    v_ml_cut = (
        μ = v_ml.μ, 
        σ = v_ml.σ_cut, 
        n = v_ml.n * (1 - v_ml.sf), 
        step_amplitude = v_ml.step_amplitude * (1 - v_ml.sasf),
        skew_fraction = v_ml.skew_fraction_cut,
        skew_width = v_ml.skew_width_cut,
        background = v_ml.background * (1 - v_ml.bsf)
    )

    gof_survived = NamedTuple()
    gof_cut = NamedTuple()

    if uncertainty && converged

        f_loglike_array = let v_keys = keys(pseudo_prior)
            v ->  -f_loglike(NamedTuple{v_keys}(v))
        end

        # Calculate the Hessian matrix using ForwardDiff
        H = ForwardDiff.hessian(f_loglike_array, tuple_to_array(v_ml))

        # Calculate the parameter covariance matrix
        param_covariance_raw = inv(H)
        param_covariance = nearestSPD(param_covariance_raw)

        # Extract the parameter uncertainties
        v_ml_err = array_to_tuple(sqrt.(abs.(diag(param_covariance))), v_ml)
            
        # calculate all of this for each histogram individually
        gofs = [
            begin
                
            h_part = Dict("survived" => h_survived, "cut" => h_cut)[part]
            v_ml_part = Dict("survived" => v_ml_survived, "cut" => v_ml_cut)[part]
            
            # calculate p-value
            pval, chi2, dof = p_value_poissonll(fit_function, h_part, v_ml_part)
        
            # calculate normalized residuals
            residuals, residuals_norm, _, bin_centers = get_residuals(fit_function, h_part, v_ml_part)
                
            gof = (
                pvalue = pval, chi2 = chi2, dof = dof,
                covmat = param_covariance,
                residuals = residuals, residuals_norm = residuals_norm,
                bin_centers = bin_centers,
                converged = converged
            )
                    
            end for part in ("survived", "cut")
        ]
        # get gofs
        gof_survived, gof_cut = gofs

        # get fwhm of peak
        fwhm, fwhm_err = try
                get_peak_fwhm_th228(v_ml, param_covariance)
            catch e
                get_peak_fwhm_th228(v_ml, v_ml_err)
            end

        @debug "Best Fit values"
        @debug "SF: $(v_ml.sf) ± $(v_ml_err.sf)"
        @debug "BSF: $(v_ml.bsf) ± $(v_ml_err.bsf)"
        @debug "μ: $(v_ml.μ) ± $(v_ml_err.μ)"
        @debug "σ survived: $(v_ml.σ_survived) ± $(v_ml_err.σ_survived)"
        @debug "σ cut     : $(v_ml.σ_cut) ± $(v_ml_err.σ_cut)"

        result = merge(NamedTuple{keys(v_ml)}([measurement(v_ml[k], v_ml_err[k]) for k in keys(v_ml)]...),
                (fwhm = measurement(fwhm, fwhm_err),), #NamedTuple{(:gof_survived, :gof_cut)}(gofs))
                (gof = (converged = converged,
                    survived = (pvalue = gofs[1].pvalue, chi2 = gofs[1].chi2, dof = gofs[1].dof, covmat = gofs[1].covmat),
                    cut = (pvalue = gofs[2].pvalue, chi2 = gofs[2].chi2, dof = gofs[2].dof, covmat = gofs[2].covmat)
                ), ))
    else
        # get fwhm of peak
        fwhm, fwhm_err = get_peak_fwhm_th228(v_ml, v_ml, false)

        @debug "Best Fit values"
        @debug "SF: $(v_ml.sf)"
        @debug "BSF: $(v_ml.bsf)"
        @debug "μ: $(v_ml.μ)"
        @debug "σ survived: $(v_ml.σ_survived)"
        @debug "σ cut     : $(v_ml.σ_cut)"

        result = merge(NamedTuple{keys(v_ml)}([measurement(v_ml[k], NaN) for k in keys(v_ml)]...),
        (fwhm = measurement(fwhm, NaN), gof = (converged = converged, survived = NamedTuple(), cut = NamedTuple())))
    end

    report = (
        survived = (
            v = v_ml_survived,
            h = h_survived,
            f_fit = x -> Base.Fix2(fit_function, v_ml_survived)(x),
            f_components = peakshape_components(fit_func, v_ml_survived; background_center = background_center),
            gof = gof_survived
        ),
        cut = (
            v = v_ml_cut,
            h = h_cut,
            f_fit = x -> Base.Fix2(fit_function, v_ml_cut)(x),
            f_components = peakshape_components(fit_func, v_ml_cut; background_center = background_center),
            gof = gof_cut
        ),
        sf = result.sf,
        bsf = result.bsf
    )

    return result, report
end<|MERGE_RESOLUTION|>--- conflicted
+++ resolved
@@ -22,11 +22,8 @@
 export fit_peaks
 
 function fit_peaks_th228(peakhists::Array, peakstats::StructArray, th228_lines::Vector{T},; e_unit::Union{Nothing, Unitful.EnergyUnits}=nothing, uncertainty::Bool=true, low_e_tail::Bool=true, iterative_fit::Bool=false,
-<<<<<<< HEAD
+
     fit_func::Union{Symbol, Vector{Symbol}}= :gamma_def, pseudo_prior::NamedTupleDist=NamedTupleDist(empty = true),  m_cal_simple::MaybeWithEnergyUnits = 1.0) where T<:Any
-=======
-    fit_func::Symbol= :f_fit, pseudo_prior::NamedTupleDist=NamedTupleDist(empty = true), m_cal_simple::MaybeWithEnergyUnits = 1.0) where T<:Any
->>>>>>> 64524fe2
     
     e_unit = ifelse(isnothing(e_unit), NoUnits, e_unit)
 
@@ -151,11 +148,8 @@
         @debug "FWHM: $(fwhm) ± $(fwhm_err)"
     
         result = merge(NamedTuple{keys(v_ml)}([measurement(v_ml[k], v_ml_err[k]) for k in keys(v_ml)]...),
-<<<<<<< HEAD
-                (fwhm = measurement(fwhm, fwhm_err), fit_func = fit_func, 
-                gof = (pvalue = pval, chi2 = chi2, dof = dof, covmat = param_covariance, converged = converged))
-=======
-                (fwhm = measurement(fwhm, fwhm_err), 
+                (fwhm = measurement(fwhm, fwhm_err),
+                    fit_func = fit_func, 
                     gof = (pvalue = pval, 
                     chi2 = chi2, 
                     dof = dof, 
@@ -164,7 +158,6 @@
                     median_residuals = median(residuals_norm),
                     std_residuals = std(residuals_norm),
                     converged = converged))
->>>>>>> 64524fe2
                 )
         report = (
             v = v_ml,
@@ -451,7 +444,7 @@
         @debug "σ cut     : $(v_ml.σ_cut)"
 
         result = merge(NamedTuple{keys(v_ml)}([measurement(v_ml[k], NaN) for k in keys(v_ml)]...),
-        (fwhm = measurement(fwhm, NaN), gof = (converged = converged, survived = NamedTuple(), cut = NamedTuple())))
+        (fwhm = measurement(fwhm, NaN), fit_func = fit_func, gof = (converged = converged, survived = NamedTuple(), cut = NamedTuple())))
     end
 
     report = (
