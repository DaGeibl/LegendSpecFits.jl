name = "LegendSpecFits"
uuid = "18221496-77af-46cf-bab8-820da09f7f97"
version = "0.2.1"

[deps]
ArgCheck = "dce04be8-c92d-5529-be00-80e4d2c0e197"
ArraysOfArrays = "65a8f2f4-9b39-5baf-92e2-a9cc46fdf018"
BAT = "c0cd4b16-88b7-57fa-983b-ab80aecada7e"
ChangesOfVariables = "9e997f8a-9a97-42d5-a9f1-ce6bfc15e2c0"
DensityInterface = "b429d917-457f-4dbc-8f4c-0cc954292b1d"
Distributions = "31c24e10-a181-5473-b8eb-7969acd0382f"
FillArrays = "1a297f60-69ca-5386-bcde-b61e274b549b"
Format = "1fa38f19-a742-5d3f-a2b9-30dd87b9d5f8"
ForwardDiff = "f6369f11-7733-5829-9624-2563aa707210"
IntervalSets = "8197267c-284f-5f27-9208-e0e47529a953"
InverseFunctions = "3587e190-3f89-42d0-90ee-14403ec27112"
IrrationalConstants = "92d709cd-6900-40b7-9082-c6be49f344b6"
LaTeXStrings = "b964fa9f-0449-5b57-a5c2-d3ea65f4040f"
LegendDataManagement = "9feedd95-f0e0-423f-a8dc-de0970eae6b3"
LinearAlgebra = "37e2e46d-f89d-539d-b4ee-838fcccc9c8e"
LinearRegression = "92481ed7-9fb7-40fd-80f2-46fd0f076581"
LsqFit = "2fda8390-95c7-5789-9bda-21331edee243"
Measures = "442fdcdd-2543-5da2-b0f3-8c86c306513e"
Measurements = "eff96d63-e80a-5855-80a2-b1b0885c5ab7"
Optim = "429524aa-4258-5aef-a3af-852621145aeb"
PropDicts = "4dc08600-4268-439e-8673-d706fafbb426"
RadiationSpectra = "4f207c7e-01da-51d7-a1a0-c8c06dd1d883"
Random = "9a3f8284-a2c9-5f02-9a11-845980a1fd5c"
RecipesBase = "3cdcf5f2-1ef4-517c-9805-6587b60abb01"
Roots = "f2b01f46-fcfa-551c-844a-d8ac1e96c665"
SnoopPrecompile = "66db9d55-30c0-4569-8b51-7e840670fc0c"
SpecialFunctions = "276daf66-3868-5448-9aa4-cd146d93841b"
Statistics = "10745b16-79ce-11e8-11f9-7d13ad32a3b2"
StatsBase = "2913bbd2-ae8a-5f71-8c99-4fb6c76f3a91"
StructArrays = "09ab397b-f2b6-538f-b94a-2f83cf4a842a"
Tables = "bd369af6-aec1-5ad0-b16a-f7cc5008161c"
TypedTables = "9d95f2ec-7b3d-5a63-8d20-e2491e220bb9"
Unitful = "1986cc42-f94f-5a68-af5c-568840ba703d"
ValueShapes = "136a8f8c-c49b-4edb-8b98-f3d64d48be8f"

[weakdeps]
RecipesBase = "3cdcf5f2-1ef4-517c-9805-6587b60abb01"

[extensions]
LegendSpecFitsRecipesBaseExt = "RecipesBase"

[compat]
ArgCheck = "1, 2"
ArraysOfArrays = "0.6"
BAT = "~3.0, ~3.1"
ChangesOfVariables = "0.1.1"
DensityInterface = "0.4"
Distributions = "0.24, 0.25"
<<<<<<< HEAD
FillArrays = "0.7, 0.8, 0.9, 0.10, 0.11, 0.12, 0.13, 1"
=======
FillArrays = "0.7,0.8, 0.9, 0.10, 0.11, 0.12, 0.13, 1"
>>>>>>> c84abb34
Format = "1.2, 1.3"
ForwardDiff = "0.10"
IntervalSets = "0.7"
InverseFunctions = "0.1"
IrrationalConstants = "0.1, 0.2"
LaTeXStrings = "1.3"
LegendDataManagement = "0.2.7, 0.3"
LinearAlgebra = "1"
LinearRegression = "0.2"
LsqFit = "0.14, 0.15"
Measures = "0.3"
Measurements = "2"
Optim = "1"
PropDicts = "0.2"
RadiationSpectra = "0.5"
Random = "1"
RecipesBase = "1"
Roots = "2"
SnoopPrecompile = "1"
SpecialFunctions = "0.10, 1, 2"
Statistics = "1"
StatsBase = "0.32, 0.33, 0.34"
StructArrays = "0.4, 0.5, 0.6"
Tables = "0.2, 1.0"
TypedTables = "1"
Unitful = "1"
ValueShapes = "0.10.1, 0.11"
julia = "1.9"<|MERGE_RESOLUTION|>--- conflicted
+++ resolved
@@ -51,11 +51,7 @@
 ChangesOfVariables = "0.1.1"
 DensityInterface = "0.4"
 Distributions = "0.24, 0.25"
-<<<<<<< HEAD
 FillArrays = "0.7, 0.8, 0.9, 0.10, 0.11, 0.12, 0.13, 1"
-=======
-FillArrays = "0.7,0.8, 0.9, 0.10, 0.11, 0.12, 0.13, 1"
->>>>>>> c84abb34
 Format = "1.2, 1.3"
 ForwardDiff = "0.10"
 IntervalSets = "0.7"
